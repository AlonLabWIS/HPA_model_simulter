import streamlit as st
import numpy as np
from scipy.optimize import fsolve
import plotly.graph_objects as go


# Drift function for the HPA axis
def hpa_drift(x, t, a1, b1, a2, b2, a3, b3, k, u, kgr):
    x1, x2, x3, x3b = x
    # Avoid division-by-zero
    x3 = max(x3, 1e-6)
    x3b = max(x3b, 1e-6)
    mrb = 1.0 / x3b
    gr = 1.0 / (1 + (x3 / kgr) ** 3)
    grb = 1.0 / (1 + (x3b / kgr) ** 3)
    dx1 = b1 * grb * mrb * u - a1 * x1
    dx2 = b2 * x1 * gr - a2 * x2
    dx3 = b3 * x2 - a3 * x3
    dx3b = k * (x3 - x3b) - a3 * x3b
    return np.array([dx1, dx2, dx3, dx3b])


# Euler–Maruyama SDE solver for systems
def sde_solver_system(drift, x0, t, sigma, params, amplitude, period):
    n = len(t)
    d = len(x0)
    x = np.zeros((n, d))
    x[0] = x0
    dt = t[1] - t[0]
<<<<<<< HEAD
    start_sin_with_delay = st.slider("Start sin wave after (minutes)", min_value=0, max_value=100, value=0, step=10)
    for i in range(1, n):   
        # dw = np.random.normal(scale=np.sqrt(dt))  # Single noise term for x1
        # st.write(dw)
        dw = np.sin(2 *np.pi * np.sin(i) * i)
        # Add a sinusoidal term to the drift of x1
        if i > start_sin_with_delay:
            sin_wave = amplitude * np.sin(2 * np.pi * t[i - 1] / period)
            # sin_wave_2 = amplitude * np.sin(np.pi * t[i - 1] / period)
=======
    for i in range(1, n):
        sin_wave = amplitude * np.sin(2 * np.pi * t[i - 1] / period)
        dw = np.random.normal(scale= np.sqrt(dt))  # Single noise term for x1
>>>>>>> 521aadd5
        x[i] = x[i - 1] + drift(x[i - 1], t[i - 1], *params) * dt
        x[i][0] += sigma * dw + sin_wave  # Apply noise and sin wave to x1
    return x


st.title("HPA Axis Simulation using Stochastic Differential Equations (SDE)")
st.write("This app simulates the HPA axis using a system of stochastic differential equations (SDE).")
st.write("The equations of the HPA axis model are:")
st.latex(
    r"""
\begin{aligned}
\frac{dx_1}{dt} &= b_1 \frac{1}{1 + \left(\frac{x_{3b}}{k_{gr}}\right)^3} \frac{1}{x_{3b}} u - a_1 x_1 \\
\frac{dx_2}{dt} &= b_2 x_1 \frac{1}{1 + \left(\frac{x_3}{k_{gr}}\right)^3} - a_2 x_2 \\
\frac{dx_3}{dt} &= b_3 x_2 - a_3 x_3 \\
\frac{dx_{3b}}{dt} &= k (x_3-x_{3b}) - a_3 x_{3b}
\end{aligned}
"""
)

# Sidebar controls for parameters
st.sidebar.title("Simulation Parameters")

# Parameters for the drift function
a1 = st.sidebar.number_input("a1", min_value=0.0, max_value=2.0, value=0.17, step=1e-2)
b1 = st.sidebar.number_input("b1", min_value=0.0, max_value=2.0, value=0.255, step=1e-4)
a2 = st.sidebar.number_input("a2", min_value=0.0, max_value=2.0, value=0.07, step=1e-2)
b2 = st.sidebar.number_input("b2", min_value=0.0, max_value=2.0, value=0.14, step=1e-2)
a3 = st.sidebar.number_input("a3", min_value=0.0, max_value=2.0, value=0.17, step=1e-4)
b3 = st.sidebar.number_input("b3", min_value=0.0, max_value=2.0, value=0.086, step=1e-2)
# k = st.sidebar.number_input("k", min_value=0.0, max_value=2.0, value=0.05, step=1e-3)
k = st.sidebar.slider("k", min_value=0.0, max_value=2.0, value=0.05, step=1e-3)
u = st.sidebar.number_input("u", min_value=0.0, max_value=5.0, value=1.0, step=0.1)
kgr = st.sidebar.number_input("kgr", min_value=0.1, max_value=10.0, value=5.0, step=0.1)
amplitude = st.sidebar.slider("Amplitude of sin wave", min_value=0.0, max_value=1.0, value=0.3, step=0.01)
period_in_hours = st.sidebar.slider("Period of sin wave (hours)", min_value=1, max_value=24, value=24, step=1)
period = period_in_hours * 60  # Convert hours to minutes
sigma = st.sidebar.slider("Noise Level (sigma)", min_value=0.0, max_value=1.0, value=0.2, step=0.01)
T_in_hours = st.sidebar.slider("Simulation Time (hours)", min_value=1, max_value=48, value=24, step=1)
n_points = st.sidebar.slider("Time Steps", min_value=100, max_value=1000, value=400, step=50)


# Pack parameters
params = (a1, b1, a2, b2, a3, b3, k, u, kgr)


# Compute steady-state initial conditions
def f_to_solve(x):
    return hpa_drift(x, 0, *params)


guess = [1.0, 1.0, 1.0, 1.0]
steady_state = fsolve(f_to_solve, guess)
x0 = steady_state

# Simulation time
T = T_in_hours * 60
t = np.linspace(0, T, n_points)

# Simulate the system
sol = sde_solver_system(hpa_drift, x0, t, sigma, params, amplitude, period)
if st.checkbox("Normalise the concentrations"):
    sol = sol / np.max(sol, axis=0)
# Plotting
t = t / 60  # Convert time to hours
fig = go.Figure()
# remove the sin wave from the plot
if st.checkbox("Remove sin wave from the plot"):
    sol[:, 1] -= np.array([amplitude * np.sin(2 * np.pi * t[i] / period) for i in range(len(t))])
    sol[:, 2] -= np.array([amplitude * np.sin(2 * np.pi * t[i] / period) for i in range(len(t))])
# fig.add_trace(go.Scatter(x=t, y=sol[:, 0], mode="lines", name="x1"))
fig.add_trace(go.Scatter(x=t, y=sol[:, 1], mode="lines", name="x2"))
fig.add_trace(go.Scatter(x=t, y=sol[:, 2], mode="lines", name="x3"))
# fig.add_trace(go.Scatter(x=t, y=sol[:, 3], mode="lines", name="x3b"))
fig.update_layout(
    title="HPA Axis Simulation",
    xaxis_title="Time (hours)",
    yaxis_title="Concentrations",
    template="plotly_white",
)

# Add grid lines to the plot
fig.update_xaxes(showgrid=True)
fig.update_yaxes(showgrid=True)

st.plotly_chart(fig)


# SVG Download
filename = st.text_input("Filename", "hpa_simulation")
if "svg_data" not in st.session_state:
    st.session_state.svg_data = None


def fig_to_svg(fig):
    img_bytes = fig.to_image(format="svg")
    return img_bytes.decode("utf-8")


if st.button("Convert Plot to SVG"):
    st.session_state.svg_data = fig_to_svg(fig)

if st.session_state.svg_data is not None:
    st.download_button(
        label="Download Plot as SVG",
        data=st.session_state.svg_data.encode("utf-8"),
        file_name=f"{filename}.svg",
        mime="image/svg+xml",
    )

st.markdown(
    """

### Summary of the HPA Axis Model

1. **Equation for $ \\frac{dx_1}{dt} $**:
   $$\\frac{dx_1}{dt} = b_1 \\frac{1}{1 + \\left(\\frac{x_{3b}}{k_{gr}}\\right)^3} \\frac{1}{x_{3b}} u - a_1 x_1$$
   - $ x_1 $: CRH (Corticotropin-Releasing Hormone)
   - $ b_1 $: Production rate constant for CRH
   - $ \\frac{1}{1 + \\left(\\frac{x_{3b}}{k_{gr}}\\right)^3} $: GR (Glucocorticoid Receptor) response inside the BBB (Blood-Brain Barrier)
   - $ \\frac{1}{x_{3b}} $: MR (Mineralocorticoid Receptor) response
   - $ u $: External stimulus
   - $ a_1 $: Degradation rate of CRH
   - $ k_{gr} $: Concentration of cortisol at which the GR response is at half of its maximum effectiveness (EC50).
   - 

2. **Equation for $ \\frac{dx_2}{dt} $**:
   $$\\frac{dx_2}{dt} = b_2 x_1 \\frac{1}{1 + \\left(\\frac{x_3}{k_{gr}}\\right)^3} - a_2 x_2$$
   - $ x_2 $: Another form of CRH
   - $ b_2 $: Production rate constant for this form of CRH
   - $ x_1 $: Precursor CRH
   - $ \\frac{1}{1 + \\left(\\frac{x_3}{k_{gr}}\\right)^3} $: GR response (outside the BBB)
   - $ a_2 $: Degradation rate of this form of CRH

3. **Equation for $ \\frac{dx_3}{dt} $**:
   $$\\frac{dx_3}{dt} = b_3 x_2 - a_3 x_3$$
   - $ x_3 $: Cortisol
   - $ b_3 $: Production rate constant for cortisol
   - $ x_2 $: Precursor CRH
   - $ a_3 $: Degradation rate of cortisol

4. **Equation for $ \\frac{dx_{3b}}{dt} $**:
   $$\\frac{dx_{3b}}{dt} = k (x_3 - x_{3b}) - a_3 x_{3b}$$
   - $ x_{3b} $: Cortisol in the BBB
   - $ k $: Transfer rate constant between blood and brain
   - $ x_3 $: Cortisol
   - $ a_3 x_{3b} $: Degradation rate of cortisol in the BBB
    """
)<|MERGE_RESOLUTION|>--- conflicted
+++ resolved
@@ -27,21 +27,9 @@
     x = np.zeros((n, d))
     x[0] = x0
     dt = t[1] - t[0]
-<<<<<<< HEAD
-    start_sin_with_delay = st.slider("Start sin wave after (minutes)", min_value=0, max_value=100, value=0, step=10)
-    for i in range(1, n):   
-        # dw = np.random.normal(scale=np.sqrt(dt))  # Single noise term for x1
-        # st.write(dw)
-        dw = np.sin(2 *np.pi * np.sin(i) * i)
-        # Add a sinusoidal term to the drift of x1
-        if i > start_sin_with_delay:
-            sin_wave = amplitude * np.sin(2 * np.pi * t[i - 1] / period)
-            # sin_wave_2 = amplitude * np.sin(np.pi * t[i - 1] / period)
-=======
     for i in range(1, n):
         sin_wave = amplitude * np.sin(2 * np.pi * t[i - 1] / period)
         dw = np.random.normal(scale= np.sqrt(dt))  # Single noise term for x1
->>>>>>> 521aadd5
         x[i] = x[i - 1] + drift(x[i - 1], t[i - 1], *params) * dt
         x[i][0] += sigma * dw + sin_wave  # Apply noise and sin wave to x1
     return x
